.form {
	.field {
		position: relative;
		overflow: hidden;
		display: flex;
		flex-direction: row;

		+ .field {
			margin-top: 1em;
		}

		.label {
			border-top: 1px solid transparent;
			padding-top: 0.2em;
			flex: 1 0 30%;
			text-align: right;
			box-sizing: border-box;
			padding-right: 0.5em;

			&:after {
				content: ":\00a0";
			}

			.mandatory {
				color: red;
				font-weight: bold;
				display: inline-block;
				transform: scale(1.5);
				padding: 0 0.1em;
			}
		}

		.widget {
			flex: 1 1 70%;
		}

		select {
			-moz-appearance: none;
			-webkit-appearance: none;
			appearance: none;
			background: rgba(0,0,0,0.05);
			border: 1px solid rgba(0,0,0,0.1);
			padding: 0.2em 0.5em;
			font: normal 1rem sans-serif;
			line-height: inherit;
			width: 100%;
		}

		input[type=text] {
			-moz-appearance: none;
			-webkit-appearance: none;
			appearance: none;
			background: rgba(0,0,0,0.05);
			border: 1px solid rgba(0,0,0,0.1);
			padding: 0.2em 0.5em;
			font: inherit;
			width: 100%;
			box-sizing: border-box;
		}

		.checkbox > .option {
			display: flex;
			flex-direction: row;
			align-items: center;
			padding: 0.2em 0.5em;

			input {
				width: 1rem;
				height: 1rem;
				box-sizing: border-box;
				flex: 0 0 1rem;
				margin-right: 0.5rem;
			}

			label {
				flex: 1 1 auto;
			}
		}

<<<<<<< HEAD
	  	.upload {
		  .dropContainer{
			margin-top:  0.5rem;
			&.dragOver{
			  background-color: #d9f3ff;
			  outline: 2px dashed rgba(0,0,0,0.54);
			  outline-offset: -7px;
			  svg {
				transform: scale(0.9);
			  }
			}
			height: 8rem;
			outline-offset: -2px;
			outline: 2px dashed rgba(0,0,0,0.54);
			transition: outline-offset 200ms ease, background-color 200ms;
			display: flex;
			justify-content: center;
			align-items: center;
			svg {
			  transition: transform 200ms ease;
			  opacity: 0.15;
			  transform: scale(1);
			}

		  }
		  .files {
			margin-top: -0.5rem;
			margin-bottom: 5px;
			margin-left: -1rem;
			.preview {
			  &.image {
				&.background{
				  background-size: cover;
				  background-position: center center;
				  height: 5rem;
				  width: 5rem;
				}
				&.foreground {
				  img {
					height: 5rem;
					width: auto;
				  }
				}
				background: #FFF;
				justify-content: flex-end;
				.button {
				  border-left: none;
				}
			  }
			  margin-top:  0.5rem;
			  margin-left: 1rem;
			  display: inline-flex;
			  flex-direction: row;
			  flex-wrap: nowrap;
			  border: 1px solid #0088;
			  background: #00a3;
			  color: black;
			  border-radius: 5px;
			  .label {
				line-height: 1.5;
				padding: 0 0.5rem;
			  }

			  .button {
				border-left: 1px solid #00a3;
				line-height: 1.5;
				cursor: pointer;
				padding: 0 0.5rem;
				&:hover {
				  background: #0082;
				}
			  }
			}
		  }

		  button {
			margin-top:  0.5rem;
			position: relative;
			input[type=file]{
			  width: auto;
			  max-width: 100%;
			  max-height: 100%;
			  opacity: 0;
			  right: 0;
			  top: 0;
			  bottom: 0;
			  left: 0;
			  position: absolute;
			  display: block;
			}
		  }

		}
=======

	  	&.type-multi {
		  .multi-field-container {
			display: flex;
			padding-bottom: 5px;
			.field {
			  width: 100%;
			}
		  }
		}


>>>>>>> 51ec7197

		&.type-info > .widget {
			border: 1px solid transparent;
			padding: 0.2em 0.5em;
		}

		.errors {
			display: block;
			color: red;
			margin: 0 0 0.5em 0;

			.error {
				display: block;

				+ .error {
					margin-top: 0.5em;
				}
			}
		}
	}
}<|MERGE_RESOLUTION|>--- conflicted
+++ resolved
@@ -77,7 +77,6 @@
 			}
 		}
 
-<<<<<<< HEAD
 	  	.upload {
 		  .dropContainer{
 			margin-top:  0.5rem;
@@ -171,7 +170,7 @@
 		  }
 
 		}
-=======
+
 
 	  	&.type-multi {
 		  .multi-field-container {
@@ -184,7 +183,6 @@
 		}
 
 
->>>>>>> 51ec7197
 
 		&.type-info > .widget {
 			border: 1px solid transparent;
