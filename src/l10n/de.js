/**
 * (c) 2018 cepharum GmbH, Berlin, http://cepharum.de
 *
 * The MIT License (MIT)
 *
 * Copyright (c) 2018 cepharum GmbH
 *
 * Permission is hereby granted, free of charge, to any person obtaining a copy
 * of this software and associated documentation files (the "Software"), to deal
 * in the Software without restriction, including without limitation the rights
 * to use, copy, modify, merge, publish, distribute, sublicense, and/or sell
 * copies of the Software, and to permit persons to whom the Software is
 * furnished to do so, subject to the following conditions:
 *
 * The above copyright notice and this permission notice shall be included in all
 * copies or substantial portions of the Software.
 *
 * THE SOFTWARE IS PROVIDED "AS IS", WITHOUT WARRANTY OF ANY KIND, EXPRESS OR
 * IMPLIED, INCLUDING BUT NOT LIMITED TO THE WARRANTIES OF MERCHANTABILITY,
 * FITNESS FOR A PARTICULAR PURPOSE AND NONINFRINGEMENT. IN NO EVENT SHALL THE
 * AUTHORS OR COPYRIGHT HOLDERS BE LIABLE FOR ANY CLAIM, DAMAGES OR OTHER
 * LIABILITY, WHETHER IN AN ACTION OF CONTRACT, TORT OR OTHERWISE, ARISING FROM,
 * OUT OF OR IN CONNECTION WITH THE SOFTWARE OR THE USE OR OTHER DEALINGS IN THE
 * SOFTWARE.
 *
 * @author: cepharum
 */


/**
 * Exports function generating German translation of static strings.
 *
 * @returns {Promise<LocaleTranslationTree>|LocaleTranslationTree} map of German translations
 */
export default function() {
	return {
		LOADING: {
			WAIT_PROMPT: "Bitte warten.",
			WAIT_EXPLANATION: "Das Formular wird geladen.",
		},
		VALIDATION: {
			UNEXPECTED_ERROR: "Die Validierung scheiterte unerwartet.",
			MISSING_REQUIRED: "Diese Angabe ist erforderlich.",
			TOO_SHORT: "Ihre Angabe ist zu kurz.",
			TOO_LONG: "Ihre Angabe ist zu lang.",
<<<<<<< HEAD
			TOO_MANY: "Ihre Angabe enthält zu viele Elemente",
			TOO_LITTLE: "Ihre Angabe enthält nicht genug Elemente",
=======
			TOO_FEW: "Zu wenig Angaben getätigt",
			TOO_MANY: "Zu viele Angaben getätigt",
>>>>>>> 51ec7197
			MISSING_SELECTION: "Bitte treffen Sie hier eine Auswahl!",
			WRONG_TYPE: "Ihre Eingabe hat den falschen Typ",
		},
		BUTTONS: {
			PREVIOUS: "Zurück",
			NEXT: "Weiter",
			CONTINUE: "Fortfahren",
			SUBMIT: "Absenden",
			ADD: "Hinzufügen",
			REMOVE: "Löschen",
		},
		FORMATS: {
			IP4: {
				INVALID_CHARACTER: "Eine IPv4-Adresse besteht nur aus Dezimalziffern und Punkten.",
				INVALID_SIZE: "Eine IPv4-Adresse besteht aus vier durch einzelne Punkte getrennten Zahlen.",
				INVALID_VALUE: "In einer IPv4-Adresse sind nur Zahlen im Bereich 0 bis 255 zulässig.",
			},
			MAIL: {
				INVALID_FORMAT: "Das Format Ihrer Angabe ist keine gültige E-Mail-Adresse.",
			},
			PHONE: {
				INVALID_CHARACTER: "Ihre Angabe enthält Zeichen, die in einer Telefonnummer unzulässig sind.",
				INVALID_FORMAT: "Das Format Ihrer Angabe ist keine gültige Telefonnummer.",
			},
			IBAN: {
				INVALID_CHARACTER: "Ihre Angabe enthält Zeichen, die in einer IBAN unzulässig sind.",
				INVALID_COUNTRY_CODE: "Ihre IBAN bestimmt ein unzälassiges Land.",
				INVALID_FORMAT: "Das Format Ihrer Angabe ist keine gültige IBAN.",
				INVALID: "Die eingegebene IBAN ist ungültig.",
			},
			BIC: {
				INVALID_CHARACTER: "Ihre Angabe enthält Zeichen, die in einer IBAN unzulässig sind.",
				INVALID_COUNTRY_CODE: "Ihre IBAN bestimmt ein unzälassiges Land.",
				INVALID_FORMAT: "Das Format Ihrer Angabe ist keine gültige IBAN.",
				INVALID: "Die eingegebene IBAN ist ungültig.",
			},
		},
	};
}<|MERGE_RESOLUTION|>--- conflicted
+++ resolved
@@ -43,13 +43,10 @@
 			MISSING_REQUIRED: "Diese Angabe ist erforderlich.",
 			TOO_SHORT: "Ihre Angabe ist zu kurz.",
 			TOO_LONG: "Ihre Angabe ist zu lang.",
-<<<<<<< HEAD
+			TOO_FEW: "Zu wenig Angaben getätigt",
+			TOO_MANY: "Zu viele Angaben getätigt",
 			TOO_MANY: "Ihre Angabe enthält zu viele Elemente",
 			TOO_LITTLE: "Ihre Angabe enthält nicht genug Elemente",
-=======
-			TOO_FEW: "Zu wenig Angaben getätigt",
-			TOO_MANY: "Zu viele Angaben getätigt",
->>>>>>> 51ec7197
 			MISSING_SELECTION: "Bitte treffen Sie hier eine Auswahl!",
 			WRONG_TYPE: "Ihre Eingabe hat den falschen Typ",
 		},
