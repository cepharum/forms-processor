--- conflicted
+++ resolved
@@ -43,13 +43,9 @@
 			MISSING_REQUIRED: "This information is required.",
 			TOO_SHORT: "Provided information is too short.",
 			TOO_LONG: "Provided information is too long.",
-<<<<<<< HEAD
 			TOO_MANY: "Provided selection contains to many objects",
-			TOO_LITTLE: "Provided selection contains not enough objects",
-=======
 			TOO_FEW: "Provided not enough informations",
 			TOO_MANY: "Provided to many informations",
->>>>>>> 51ec7197
 			MISSING_SELECTION: "Selecting option is required.",
 			WRONG_TYPE: "You provided the wrong type,",
 		},
