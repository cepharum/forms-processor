/**
 * (c) 2018 cepharum GmbH, Berlin, http://cepharum.de
 *
 * The MIT License (MIT)
 *
 * Copyright (c) 2018 cepharum GmbH
 *
 * Permission is hereby granted, free of charge, to any person obtaining a copy
 * of this software and associated documentation files (the "Software"), to deal
 * in the Software without restriction, including without limitation the rights
 * to use, copy, modify, merge, publish, distribute, sublicense, and/or sell
 * copies of the Software, and to permit persons to whom the Software is
 * furnished to do so, subject to the following conditions:
 *
 * The above copyright notice and this permission notice shall be included in all
 * copies or substantial portions of the Software.
 *
 * THE SOFTWARE IS PROVIDED "AS IS", WITHOUT WARRANTY OF ANY KIND, EXPRESS OR
 * IMPLIED, INCLUDING BUT NOT LIMITED TO THE WARRANTIES OF MERCHANTABILITY,
 * FITNESS FOR A PARTICULAR PURPOSE AND NONINFRINGEMENT. IN NO EVENT SHALL THE
 * AUTHORS OR COPYRIGHT HOLDERS BE LIABLE FOR ANY CLAIM, DAMAGES OR OTHER
 * LIABILITY, WHETHER IN AN ACTION OF CONTRACT, TORT OR OTHERWISE, ARISING FROM,
 * OUT OF OR IN CONNECTION WITH THE SOFTWARE OR THE USE OR OTHER DEALINGS IN THE
 * SOFTWARE.
 *
 * @author: cepharum
 */

import FormFieldAbstractModel from "./abstract";
import FormFieldInfoModel from "./info";
import FormFieldTextModel from "./text";
import FormFieldCheckBoxModel from "./checkbox";
import FormFieldRadioModel from "./radio";

<<<<<<< HEAD
export default {
	abstract: FormFieldAbstractModel,
	map: {
		info: FormFieldInfoModel,
		text: FormFieldTextModel,
	},
};
=======
let registry = null;

/**
 * Implements extensible registry of managers implementing specific behaviour
 * for named types of form fields.
 */
export default class FieldManagers {
	/**
	 * Fetches manager class implementing behaviour of selected type of form
	 * field.
	 *
	 * @param {string} type type value to be used in fields' definitions
	 * @returns {?FormFieldAbstractModel} manager class implementing behaviour of selected type of field, null on unknown type
	 */
	static findByType(type) {
		const _type = type.trim().toLowerCase();

		if (_type) {
			this.setup();
			if (registry.hasOwnProperty(_type)) {
				return registry[_type];
			}
		}

		return null;
	}

	/**
	 * Registers new type of field manager to be used with given type value.
	 *
	 * @param {string} type type value to be used in fields' definitions
	 * @param {FormFieldAbstractModel} manager manager class implementing behaviour of new type of fields
	 * @returns {void}
	 */
	static register(type, manager) {
		const _type = type.trim().toLowerCase();

		if (_type && manager instanceof FormFieldAbstractModel) {
			this.setup();

			registry[_type] = manager;
		}
	}

	/**
	 * Sets up registry with all field types provided by core implementation.
	 *
	 * @returns {void}
	 */
	static setup() {
		if (registry == null) {
			registry = {
				info: FormFieldInfoModel,
				text: FormFieldTextModel,
				checkbox: FormFieldCheckBoxModel,
				radio: FormFieldRadioModel
			};
		}
	}
}
>>>>>>> fd76739c
<|MERGE_RESOLUTION|>--- conflicted
+++ resolved
@@ -32,73 +32,12 @@
 import FormFieldCheckBoxModel from "./checkbox";
 import FormFieldRadioModel from "./radio";
 
-<<<<<<< HEAD
 export default {
 	abstract: FormFieldAbstractModel,
 	map: {
 		info: FormFieldInfoModel,
 		text: FormFieldTextModel,
+		checkbox: FormFieldCheckBoxModel,
+		radio: FormFieldRadioModel,
 	},
-};
-=======
-let registry = null;
-
-/**
- * Implements extensible registry of managers implementing specific behaviour
- * for named types of form fields.
- */
-export default class FieldManagers {
-	/**
-	 * Fetches manager class implementing behaviour of selected type of form
-	 * field.
-	 *
-	 * @param {string} type type value to be used in fields' definitions
-	 * @returns {?FormFieldAbstractModel} manager class implementing behaviour of selected type of field, null on unknown type
-	 */
-	static findByType(type) {
-		const _type = type.trim().toLowerCase();
-
-		if (_type) {
-			this.setup();
-			if (registry.hasOwnProperty(_type)) {
-				return registry[_type];
-			}
-		}
-
-		return null;
-	}
-
-	/**
-	 * Registers new type of field manager to be used with given type value.
-	 *
-	 * @param {string} type type value to be used in fields' definitions
-	 * @param {FormFieldAbstractModel} manager manager class implementing behaviour of new type of fields
-	 * @returns {void}
-	 */
-	static register(type, manager) {
-		const _type = type.trim().toLowerCase();
-
-		if (_type && manager instanceof FormFieldAbstractModel) {
-			this.setup();
-
-			registry[_type] = manager;
-		}
-	}
-
-	/**
-	 * Sets up registry with all field types provided by core implementation.
-	 *
-	 * @returns {void}
-	 */
-	static setup() {
-		if (registry == null) {
-			registry = {
-				info: FormFieldInfoModel,
-				text: FormFieldTextModel,
-				checkbox: FormFieldCheckBoxModel,
-				radio: FormFieldRadioModel
-			};
-		}
-	}
-}
->>>>>>> fd76739c
+};