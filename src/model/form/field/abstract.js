--- conflicted
+++ resolved
@@ -225,13 +225,7 @@
 		const qualifiedName = `${formName}.${normalizedName}`;
 
 		// prepare provided variable space for reactive data of current field's component
-<<<<<<< HEAD
-		reactiveFieldInfo.required = reactiveFieldInfo.visible = reactiveFieldInfo.valid =
-		reactiveFieldInfo.value = reactiveFieldInfo.formattedValue = reactiveFieldInfo.label =
-		reactiveFieldInfo.hint = reactiveFieldInfo.disabled = reactiveFieldInfo.markdown = null;
-=======
 		reactiveFieldInfo.valid = reactiveFieldInfo.value = reactiveFieldInfo.formattedValue = null;
->>>>>>> bf575dcf
 		reactiveFieldInfo.pristine = true;
 		reactiveFieldInfo.errors = [];
 
@@ -1018,15 +1012,6 @@
 	 * @returns {void}
 	 * @protected
 	 */
-<<<<<<< HEAD
-	initializeReactive( reactiveFieldInfo ) {
-		reactiveFieldInfo.label = this.label;
-		reactiveFieldInfo.hint = this.hint;
-		reactiveFieldInfo.required = this.required;
-		reactiveFieldInfo.visible = this.visible;
-		reactiveFieldInfo.disabled = this.disabled;
-		reactiveFieldInfo.markdown = this.markdown;
-=======
 	initializeReactive( reactiveFieldInfo ) { // eslint-disable-line no-unused-vars
 		// apply custom initialization for reactive data observed by Vue to detect change of state
 	}
@@ -1055,7 +1040,6 @@
 		dummy = this.markdown;
 
 		// apply custom updates of reactive data observed by Vue to detect change of state
->>>>>>> bf575dcf
 	}
 
 	/**
@@ -1135,30 +1119,6 @@
 	}
 
 	/**
-<<<<<<< HEAD
-	 * Updates reactive information on current field probably re-evaluating
-	 * terms used in definition of that information.
-	 *
-	 * @note Overload this method to extend list of properties to be
-	 *       re-evaluated per type of field.
-	 *
-	 * @param {object} reactiveFieldInfo contains reactive properties of field
-	 * @param {boolean} onLocalUpdate if true method is invoked due to recent change of current field itself,
-	 *        otherwise it's been an update of field this one depends on
-	 * @returns {void}
-	 */
-	updateFieldInformation( reactiveFieldInfo, onLocalUpdate ) { // eslint-disable-line no-unused-vars
-		reactiveFieldInfo.label = this.label;
-		reactiveFieldInfo.hint = this.hint;
-		reactiveFieldInfo.required = this.required;
-		reactiveFieldInfo.visible = this.visible;
-		reactiveFieldInfo.disabled = this.disabled;
-		reactiveFieldInfo.markdown = this.markdown;
-	}
-
-	/**
-=======
->>>>>>> bf575dcf
 	 * Fetches description of a Vue component representing this field.
 	 *
 	 * @param {object} reactiveFieldInfo provides object containing reactive information on field
@@ -1211,15 +1171,9 @@
 				showLabels() {
 					return !suppress || !suppress.labels;
 				},
-<<<<<<< HEAD
-				useMarkdown() {
-					return that.markdown;
-				},
 				renderedCounter() {
 					return this.hasOwnProperty( "counter" ) && this.counter.mode ? this.counter.caption : null;
 				},
-=======
->>>>>>> bf575dcf
 				renderedHint() {
 					return this.markdown.render( this.hint );
 				},
@@ -1231,14 +1185,9 @@
 	</span>
 	<span class="widget">
 		<FieldComponent ref="fieldComponent" @input="onInput" />
-<<<<<<< HEAD
-		<span class="hint" v-if="hint && !useMarkdown">{{ hint }}</span>
-		<span class="hint" v-if="hint && useMarkdown" v-html="renderedHint"></span>
-		<span class="counter" v-if="renderedCounter" v-html="renderedCounter"></span>
-=======
 		<span class="hint" v-if="hint && !markdown">{{ hint }}</span>
 		<span class="hint" v-if="hint && markdown" v-html="renderedHint"></span>
->>>>>>> bf575dcf
+		<span class="counter" v-if="renderedCounter" v-html="renderedCounter"></span>
 		<span class="errors" v-if="showErrors && errors.length">
 			<span class="error" v-for="error in errors">{{ localize( error ) }}</span>
 		</span>
@@ -1370,10 +1319,7 @@
 			case "required" :
 			case "visible" :
 			case "disabled" :
-<<<<<<< HEAD
-=======
 			case "live" :
->>>>>>> bf575dcf
 				switch ( typeof value ) {
 					case "string" : {
 						const boolean = Data.normalizeToBoolean( value );
@@ -1388,13 +1334,6 @@
 				switch ( typeof value ) {
 					case "string" : {
 						const boolean = Data.normalizeToBoolean( value );
-<<<<<<< HEAD
-						return boolean == null ? value || false : boolean;
-					}
-
-					default :
-						return Boolean( value );
-=======
 						const mode = boolean == null ? value || false : boolean;
 
 						return mode ? Markdown.getRenderer( mode === true ? "default" : mode ) : null;
@@ -1402,7 +1341,6 @@
 
 					default :
 						return value ? Markdown.getRenderer( "default" ) : false;
->>>>>>> bf575dcf
 				}
 
 			case "validity" :
