--- conflicted
+++ resolved
@@ -1,5 +1,4 @@
 {
-<<<<<<< HEAD
 	"label": "Test Formular 2",
 	"description": {
 		"de": "Dieses Formular basiert auf einer Beschreibung in YAML.",
@@ -56,6 +55,33 @@
 					},
 					"visible": true,
 					"required": "=lastName",
+					"size": "5-63"
+				},
+				{
+					"name": "agreeing",
+					"label": {
+						"en": "Agreeing",
+						"ANY": "Zustimmend"
+					},
+					"type": "checkBox",
+					"visible": true,
+					"required": true,
+					"size": "5-63"
+				},
+				{
+					"name": "do you like this tool",
+					"label": {
+						"en": "Do you like this tool?",
+						"ANY": "Gefällt ihnen dieses Tool?"
+					},
+					"options": [
+						"Ja",
+						"Nein",
+						"Definitiv"
+					],
+					"type": "radio",
+					"visible": true,
+					"required": true,
 					"size": "5-63"
 				}
 			]
@@ -114,146 +140,4 @@
 			]
 		}
 	]
-=======
-  "label": "Test Formular 2",
-  "description": {
-    "de": "Dieses Formular basiert auf einer Beschreibung in YAML.",
-    "en": "This form relies on a definition in a YAML file."
-  },
-  "mode": {
-    "validation": "live",
-    "navigation": "sequential",
-    "select": "url",
-    "view": {
-      "progress": "off"
-    }
-  },
-  "processing": [
-    {
-      "mail": "info@cepharum.de"
-    },
-    {
-      "store": {
-        "url": "http:\/\/127.0.0.1:8000\/store\/${id}",
-        "key": "fhgslfglsigkjblvkbnlfguhsfgfdbvcbxc"
-      }
-    }
-  ],
-  "sequence": [
-    {
-      "name": "personal",
-      "label": {
-        "de": "Pers\u00f6nliche Angaben",
-        "en": "Personal Information"
-      },
-      "description": {
-        "de": "Ihre pers\u00f6nlichen Angaben sind erforderlich, um Ihre Anfrage zu bearbeiten.",
-        "en": "Your personal information is required for processing your order."
-      },
-      "fields": [
-        {
-          "name": "lastName",
-          "label": {
-            "en": "Last Name",
-            "de": "Nachname"
-          },
-          "type": "text",
-          "required": true,
-          "size": "5-63"
-        },
-        {
-          "name": "firstName",
-          "label": {
-            "en": "First Name",
-            "ANY": "Vorname"
-          },
-          "visible": true,
-          "required": "lastName",
-          "size": "5-63"
-        },
-        {
-          "name": "agreeing",
-          "label": {
-            "en": "Agreeing",
-            "ANY": "Zustimmend"
-          },
-          "type": "checkBox",
-          "visible": true,
-          "required": true,
-          "size": "5-63"
-        },
-        {
-          "name": "do you like this tool",
-          "label": {
-            "en": "Do you like this tool?",
-            "ANY": "Gefällt ihnen dieses Tool?"
-          },
-          "options": [
-              "Ja",
-              "Nein",
-              "Definitiv"
-          ],
-          "type": "radio",
-          "visible": true,
-          "required": true,
-          "size": "5-63"
-        }
-      ]
-    },
-    {
-      "name": "delivery",
-      "label": "Lieferanschrift",
-      "title": "Lieferadresse",
-      "description": {
-        "EN": "Please provide your address for delivering your order.",
-        "de": "Geben Sie bitte die Anschrift an, an die ihre Bestellung geliefert werden soll."
-      },
-      "fields": [
-        {
-          "name": "lastName",
-          "label": {
-            "EN": "Last Name",
-            "DE": "Nachname"
-          },
-          "type": "text",
-          "required": true,
-          "size": "5-63",
-          "initial": "=personal.lastName"
-        },
-        {
-          "name": "firstName",
-          "label": "Vorname",
-          "required": true,
-          "size": "5-63",
-          "initial": "Max"
-        },
-        {
-          "name": "fullName",
-          "label": "Vollst\u00e4ndiger Name",
-          "type": "info",
-          "text": "=lastName \u0026\u0026 firstName \u0026\u0026 lastName + \u0022, \u0022 + firstName || \u0022-\u0022"
-        },
-        {
-          "name": "iban",
-          "label": "IBAN",
-          "required": true,
-          "pattern": "AA## #### #### #### #### ##"
-        },
-        {
-          "name": "productKey",
-          "label": "Seriennummer",
-          "required": true,
-          "pattern": "AAAA-AAAA-AAAA-AAAA"
-        },
-        {
-          "name": "ip",
-          "label": "IPv4",
-          "required": true,
-          "pattern": "#??.#??.#??.#??",
-          "format": "IPv4"
-        }
-      ]
-    }
-  ]
->>>>>>> fd76739c
 }